--- conflicted
+++ resolved
@@ -84,17 +84,8 @@
 
 def _process_data_structure(arg, kill_inf=True):
     if isinstance(arg, DataFrame):
-<<<<<<< HEAD
-        if isinstance(arg, DataMatrix):
-            return_hook = lambda v: DataMatrix(v, index=arg.index,
-                                               columns=arg.columns)
-        else:
-            return_hook = lambda v: DataFrame(v, index=arg.index,
-                                              columns=arg.columns)
-=======
         return_hook = lambda v: type(arg)(v, index=arg.index,
                                           columns=arg.columns)
->>>>>>> 1d40e657
         values = arg.values
     elif isinstance(arg, Series):
         values = arg.values
