--- conflicted
+++ resolved
@@ -288,9 +288,6 @@
 - Bug in ``pandas.core.strings.str_contains`` does not properly match in a case insensitive fashion when ``regex=False`` and ``case=False`` (:issue:`7505`)
 
 - Bug in ``expanding_cov``, ``expanding_corr``, ``rolling_cov``, and ``rolling_corr`` for two arguments with mismatched index  (:issue:`7512`)
-<<<<<<< HEAD
 
 - Bug in ``to_sql`` taking the boolean column as text column (:issue:`7678`)
-=======
 - Bug in grouped `hist` doesn't handle `rot` kw and `sharex` kw properly (:issue:`7234`)
->>>>>>> 1631ea5d
